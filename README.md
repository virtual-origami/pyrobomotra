# pyrobomotra

Python Package / Application to track 2D Robotic Arm Movements.

![Stateless App Build CI/CD Workflow Status](https://github.com/virtual-origami/pyrobomotra/workflows/Stateless%20App%20Build%20CI/CD/badge.svg?branch=rainbow_v1)


## Development

### Python3.x

1. Create a Virtual Environment
   
    ```bash
   $ virtualenv -m venv venv
   ```
   
2. Activate Virtual Environment

    ```bash
    $ . venv/bin/activate 
    ```

3. Install the Dependencies

    ```bash
    $ pip install -r requirements.txt
    ```

4. Install `pyrobomotra` as python package for development:

    ```bash
   $ pip install -e .
   ```
   
   This makes the `robot-motion-tracker` binary available as a CLI

### Usage
Run `robot-motion-tracker` binary using command line:

<<<<<<< HEAD
- `-c configuration file path/name`
- `-i Robot ID`
=======
- -c configuration file path/name
>>>>>>> 3f5d0dad

```bash
$ robot-motion-tracker -c config.yaml 
```

### Message Broker (RabbitMQ)

Use the [rabbitmqtt](https://github.com/virtual-origami/rabbitmqtt) stack for the Message Broker

__NOTE__: The `rabbitmqtt` stack needs an external docker network called `iotstack` make sure to create one using `docker network create iotstack`

### Docker

1. To build Docker Images locally use:

    ```bash
    $ docker build -t pyrobomotra:<version> .
    ```

2. To run the Application along with the RabbitMQ Broker connect the container with the `iotstack` network using:

    ```bash
    $ docker run --rm --network=iotstack -t pyrobomotra:<version> -c config.yaml 
    ```

    __INFO__: Change the broker address in the `config.yaml` file to `rabbitmq` (name of the RabbitMQ Container in _rabbitmqtt_ stack)

3. To run the a custom configuration for the Container use:

    ```bash
<<<<<<< HEAD
    $ docker run --rm -v $(pwd)/config.yaml:/pyrobomotra/config.yaml --network=iotstack -t pyrobomotra:<version> -c config.yaml -i <robot-id>
    ```
## Maintainers
The repository is maintained by:

- [Karthik Shenoy Panambur](mailto:she@biba.uni-bremen.de)
- [Shantanoo Desai](mailto:des@biba.uni-bremen.de)

[__BIBA - Bremer Institut für Produktion und Logistik GmbH__](www.biba.uni-bremen.de)

## FUNDING

* The development of this codebase and repository is driven through the [RAINBOW Project](https://rainbow-h2020.eu/). RAINBOW Project has received funding from the European Union’s Horizon 2020 programme under grant agreement number __871403__
* The development of this codebase and repository is driven through the [ASSURED Project](https://www.project-assured.eu/). ASSURED project is funded by the European Union's Horizon 2020 programme under Grant Agreement number __952697__
=======
    $ docker run --rm -v $(pwd)/config.yaml:/pyrobomotra/config.yaml --network=iotstack -t pyrobomotra:<version> -c config.yaml 
    ```
>>>>>>> 3f5d0dad
<|MERGE_RESOLUTION|>--- conflicted
+++ resolved
@@ -38,12 +38,8 @@
 ### Usage
 Run `robot-motion-tracker` binary using command line:
 
-<<<<<<< HEAD
 - `-c configuration file path/name`
 - `-i Robot ID`
-=======
-- -c configuration file path/name
->>>>>>> 3f5d0dad
 
 ```bash
 $ robot-motion-tracker -c config.yaml 
@@ -74,7 +70,6 @@
 3. To run the a custom configuration for the Container use:
 
     ```bash
-<<<<<<< HEAD
     $ docker run --rm -v $(pwd)/config.yaml:/pyrobomotra/config.yaml --network=iotstack -t pyrobomotra:<version> -c config.yaml -i <robot-id>
     ```
 ## Maintainers
@@ -88,8 +83,4 @@
 ## FUNDING
 
 * The development of this codebase and repository is driven through the [RAINBOW Project](https://rainbow-h2020.eu/). RAINBOW Project has received funding from the European Union’s Horizon 2020 programme under grant agreement number __871403__
-* The development of this codebase and repository is driven through the [ASSURED Project](https://www.project-assured.eu/). ASSURED project is funded by the European Union's Horizon 2020 programme under Grant Agreement number __952697__
-=======
-    $ docker run --rm -v $(pwd)/config.yaml:/pyrobomotra/config.yaml --network=iotstack -t pyrobomotra:<version> -c config.yaml 
-    ```
->>>>>>> 3f5d0dad
+* The development of this codebase and repository is driven through the [ASSURED Project](https://www.project-assured.eu/). ASSURED project is funded by the European Union's Horizon 2020 programme under Grant Agreement number __952697__